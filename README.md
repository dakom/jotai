<p align="center">
<<<<<<< HEAD
  <!--<img width="500" src="ghost.png" />-->
  <h1>Jotai</h1>
  <h3>👻 Next gen state management that will spook you</h3>
=======
  <img width="500" src="jotai.png" />
>>>>>>> 1badec67
</p>

![Bundle Size](https://badgen.net/bundlephobia/minzip/jotai) [![Build Status](https://travis-ci.org/react-spring/jotai.svg?branch=master)](https://travis-ci.org/react-spring/jotai) [![npm version](https://badge.fury.io/js/jotai.svg)](https://badge.fury.io/js/jotai) ![npm](https://img.shields.io/npm/dt/jotai.svg)

<<<<<<< HEAD
Primitive and flexible state management for React.

No extra re-renders even with React Context.
State resides within React. You can get full benefit from
React Suspense, and Concurrent Mode in the future.
It's scalable from a simple React.useState replacement
to a large app with complicated state.

You can try a live demo soon.
=======
Small, fast and scaleable bearbones state-management solution. Has a comfy api based on hooks, isn't boilerplatey or opinionated, but still just enough to be explicit and flux-like.
>>>>>>> 1badec67

Don't disregard it because it's cute. It has quite the claws, lots of time was spent to deal with common pitfalls, like the dreaded [zombie child problem](https://react-redux.js.org/api/hooks#stale-props-and-zombie-children), [react concurrency](https://github.com/bvaughn/rfcs/blob/useMutableSource/text/0000-use-mutable-source.md), and [context loss](https://github.com/facebook/react/issues/13332) between mixed renderers. It may be the one state-manager in the React space that gets all of these right.

You can try a live demo [here](https://codesandbox.io/s/dazzling-moon-itop4).

```bash
npm install jotai
```    

### First create a primitive atom

An atom represents a piece of state. All you need is to specify an initial value, which can be primitive values like strings and numbers, objects and arrays. You can create as many primitive atoms as you want.

```jsx
import { atom } from 'jotai'

const countAtom = atom(0)
const colorsAtom = atom(["#ff0000"])
```

### Wrap your component tree with Jotai's Provider

You can only use atoms under this component tree.

```jsx
import { Provider } from 'jotai'

const Root = () => (
  <Provider>
    <App />
  </Provider>
)
```

### Use the atom in your components

It can be used just like `React.useState`:

```jsx
import { useAtom } from 'jotai'

function Counter() {
  const [count, setCount] = useAtom(countAtom)
  return (
    <h1>
      {count}
      <button onClick={() => setCount(c => c + 1)}>one up</button>
```

### Create derived atoms with computed values

A new read-only atom can be created from existing atoms by passing a function. `get` allows you to fetch the contextual value of any atom.

```jsx
const doubledCountAtom = atom(get => get(countAtom) * 2)

function DoubleCounter() {
  const [doubledCount] = useAtom(doubledCountAtom)
  return <h2>{doubledCount}</h2>
```

#### Why Jotai over Recoil?

* Minimalistic API
* No string keys
* TypeScript oriented

---

# Recipes

### Creating an atom from multiple atoms

You can combine multiple atoms to create a derived atom.

```jsx
const count1 = atom(0)
const count2 = atom(0)
const count3 = atom(0)

const sum = atom(get => get(count1) + get(count2) + get(count3))
```

Or if you like fp patterns ... 

```jsx
const atoms = [count1, count1, count3, ...]
const sum = atom(get => atoms.map(get).reduce((acc, count) => acc + count))
```

### Derived async actions ![](https://img.shields.io/badge/-needs_suspense-brightgreen)

You can make the first argument an async function, too.

```jsx
const urlAtom = create("https://json.host.com")
const fetchUrlAtom = create(
  async get => {
    const response = await fetch(get(urlAtom))
    return await response.json()
  }
)

function Status() {
  // Re-renders the component after urlAtom changed and the async function above concludes
  const [json] = useAtom(fetchUrlAtom)
```

### You can create a writable derived atom

`get` will return the current value of an atom, `set` will update an atoms value.

```jsx
const decrementCountAtom = atom(
  get => get(countAtom),
  (get, set, ...args) => set(countAtom, get(countAtom) - 1),
)

function Counter() {
  const [count, decrement] = useAtom(decrementCountAtom)
  return (
    <h1>
      {count}
      <button onClick={decrement}>Decrease</button>
```

### Write-only atoms

Just do not define a read method.

```jsx
const multiplyCountAtom = atom(null, (get, set, by) => set(countAtom, get(countAtom) * by))

function Controls() {
  const [, multiply] = useAtom(multiplyCountAtom)
  return <button onClick={() => multiply(3)}>triple</button>
```

### Async actions ![](https://img.shields.io/badge/-needs_suspense-brightgreen)

Just make the second argument `write` async function and call `set` when you're ready.

```jsx
const fetchCountAtom = create(
  get => get(countAtom),
  async (get, set, url) => {
    const response = await fetch(url)
    set(countAtom, (await response.json()).count)
  }
)

function Controls() {
  const [count, compute] = useAtom(fetchCountAtom)
  return <button onClick={() => compute("http://count.host.com")}>compute</button>
```<|MERGE_RESOLUTION|>--- conflicted
+++ resolved
@@ -1,16 +1,9 @@
 <p align="center">
-<<<<<<< HEAD
-  <!--<img width="500" src="ghost.png" />-->
-  <h1>Jotai</h1>
-  <h3>👻 Next gen state management that will spook you</h3>
-=======
   <img width="500" src="jotai.png" />
->>>>>>> 1badec67
 </p>
 
 ![Bundle Size](https://badgen.net/bundlephobia/minzip/jotai) [![Build Status](https://travis-ci.org/react-spring/jotai.svg?branch=master)](https://travis-ci.org/react-spring/jotai) [![npm version](https://badge.fury.io/js/jotai.svg)](https://badge.fury.io/js/jotai) ![npm](https://img.shields.io/npm/dt/jotai.svg)
 
-<<<<<<< HEAD
 Primitive and flexible state management for React.
 
 No extra re-renders even with React Context.
@@ -20,13 +13,6 @@
 to a large app with complicated state.
 
 You can try a live demo soon.
-=======
-Small, fast and scaleable bearbones state-management solution. Has a comfy api based on hooks, isn't boilerplatey or opinionated, but still just enough to be explicit and flux-like.
->>>>>>> 1badec67
-
-Don't disregard it because it's cute. It has quite the claws, lots of time was spent to deal with common pitfalls, like the dreaded [zombie child problem](https://react-redux.js.org/api/hooks#stale-props-and-zombie-children), [react concurrency](https://github.com/bvaughn/rfcs/blob/useMutableSource/text/0000-use-mutable-source.md), and [context loss](https://github.com/facebook/react/issues/13332) between mixed renderers. It may be the one state-manager in the React space that gets all of these right.
-
-You can try a live demo [here](https://codesandbox.io/s/dazzling-moon-itop4).
 
 ```bash
 npm install jotai
